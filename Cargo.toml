--- conflicted
+++ resolved
@@ -6,22 +6,14 @@
 
 [dependencies]
 approx = "0.5"
-<<<<<<< HEAD
-bitvec = {version = "0.22.3", features = ["serde"]}
+bitvec = {version = "1.0.1", features = ["serde"]}
 derive_builder = "0.12.0"
-=======
-bitvec = {version = "1.0.1", features = ["serde"]}
->>>>>>> 96a66d85
+lazy_static = "1.4.0"
 parking_lot = { version = "0.12", features = ["serde"] }
 rand = "0.8.4"
 rand_distr = "0.4.2"
 rayon = "1.5.1"
 rmp-serde = "1.1.1"
 serde = {version = "1.0.131", features = ["derive", "rc"]}
-<<<<<<< HEAD
-uuid = {version = "0.8.2", features = ["serde", "v1"]}
-wav = "1.0.0"
-lazy_static = "1.4.0"
-=======
 uuid = {version = "1.3.0", features = ["serde", "v1"]}
->>>>>>> 96a66d85
+wav = "1.0.0"